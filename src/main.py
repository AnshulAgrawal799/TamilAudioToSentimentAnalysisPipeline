#!/usr/bin/env python3
"""
Main pipeline script for Tamil audio to sentiment analysis.
Runs the complete workflow: audio ingestion → transcription → analysis → aggregation.
"""

import argparse
import logging
import sys
from pathlib import Path
import os
from pathlib import Path
from typing import Dict, Any
from datetime import timedelta
from dateutil import parser as dateparser

# Load environment variables from .env file
try:
    from dotenv import load_dotenv
    load_dotenv()
except ImportError:
    pass

# Set API key directly for testing (remove this in production)
if not os.getenv('SARVAM_API_KEY'):
    os.environ['SARVAM_API_KEY'] = 'sk_ttjsa620_dbdCrZsL8KDdf0qs0JtiEOJr'

from ingest_audio import AudioIngester
from transcriber_factory import UnifiedTranscriber
from analyze import NLUAnalyzer
from aggregate import Aggregator
# Ensure project root is on sys.path to import db_mysql when running this file directly
PROJECT_ROOT = Path(__file__).resolve().parent.parent
if str(PROJECT_ROOT) not in sys.path:
    sys.path.insert(0, str(PROJECT_ROOT))
from db_mysql import (
    get_connection as db_get_connection,
    insert_segment as db_insert_segment,
    get_audio_file_id_by_filename as db_get_audio_file_id_by_filename,
)

# Configure logging
logging.basicConfig(
    level=logging.INFO,
    format='%(asctime)s - %(levelname)s - %(message)s'
)
logger = logging.getLogger(__name__)


def load_config(config_path: str) -> Dict[str, Any]:
    """Load configuration from YAML file."""
    import yaml
    try:
        with open(config_path, 'r', encoding='utf-8') as f:
            return yaml.safe_load(f)
    except Exception as e:
        logger.error(f"Failed to load config from {config_path}: {e}")
        sys.exit(1)


def setup_directories(config: Dict[str, Any]) -> None:
    """Create necessary directories if they don't exist."""
    dirs = [
        config['temp_dir'],
        config['output_dir']
    ]
    for dir_path in dirs:
        Path(dir_path).mkdir(parents=True, exist_ok=True)
        logger.info(f"Ensured directory exists: {dir_path}")


def _normalize_products_field(raw_products) -> list:
    """Normalize the products field to a list of lowercase, deduped tokens.

    Accepts list, comma-separated string, empty string, or None.
    Returns a list with first-seen order preserved.
    """
    tokens = []
    if raw_products is None:
        return tokens
    if isinstance(raw_products, list):
        candidate_tokens = raw_products
    elif isinstance(raw_products, str):
        # Allow comma-separated strings
        candidate_tokens = raw_products.split(',') if raw_products else []
    else:
        # Unsupported type → treat as no products
        candidate_tokens = []

    seen = set()
    for tok in candidate_tokens:
        if tok is None:
            continue
        norm = str(tok).strip().lower()
        if not norm:
            continue
        if norm not in seen:
            seen.add(norm)
            tokens.append(norm)
    return tokens


def _annotate_product_intents(segments_data: list, product_intent_map: Dict[str, str]) -> None:
    """Attach product_intents to segments in-place based on PRODUCT_INTENT_MAP.

    - Case-insensitive lookup
    - Only add product_intents key if at least one product maps
    - Do not modify segments with no matches
    """
    if not segments_data or not isinstance(product_intent_map, dict):
        return

    # Build a case-insensitive map
    ci_map = {str(k).strip().lower(): v for k,
              v in product_intent_map.items() if k is not None}

    for seg in segments_data:
        raw_products = seg.get('products')
        norm_products = _normalize_products_field(raw_products)
        if not norm_products:
            continue

        mapped: Dict[str, str] = {}
        for p in norm_products:
            if p in ci_map:
                mapped[p] = ci_map[p]

        if mapped:
            seg['product_intents'] = mapped


def main():
    """Main pipeline execution."""
    parser = argparse.ArgumentParser(
        description='Tamil Audio to Sentiment Analysis Pipeline')
    parser.add_argument('--config', default='config.yaml',
                        help='Configuration file path')
    parser.add_argument(
        '--audio-dir', help='Override audio directory from config')
    parser.add_argument(
        '--output-dir', help='Override output directory from config')
    parser.add_argument('--skip-audio-conversion', action='store_true',
                        help='Skip MP3 to WAV conversion (assume WAV files exist)')
    parser.add_argument('--provider', choices=['sarvam', 'whisper'],
                        help='Override ASR provider from config')

    args = parser.parse_args()

    # Load configuration
    config = load_config(args.config)

    # Override config with command line args if provided
    if args.audio_dir:
        config['audio_dir'] = args.audio_dir
    if args.output_dir:
        config['output_dir'] = args.output_dir
    if args.provider:
        config['asr_provider'] = args.provider

    logger.info("Starting Tamil Audio to Sentiment Analysis Pipeline")
    logger.info(f"Audio directory: {config['audio_dir']}")
    logger.info(f"Output directory: {config['output_dir']}")
    logger.info(f"ASR Provider: {config.get('asr_provider', 'sarvam')}")

    # Log audio processing configuration
    audio_config = config.get('audio_processing', {})
    if audio_config:
        logger.info("Audio processing configuration:")
        logger.info(
            f"  Convert MP3 to WAV: {audio_config.get('convert_mp3_to_wav', True)}")
        logger.info(
            f"  Sample rate: {audio_config.get('wav_sample_rate', 16000)} Hz")
        logger.info(f"  Channels: {audio_config.get('wav_channels', 1)}")
        logger.info(f"  Workers: {audio_config.get('workers', 'auto')}")
        logger.info(
            f"  Overwrite existing: {audio_config.get('overwrite_existing_wav', False)}")

    try:
        # Setup directories
        setup_directories(config)

        # Step 1: Audio Ingestion (MP3 → WAV)
        if not args.skip_audio_conversion:
            logger.info("Step 1: Processing audio files...")
            ingester = AudioIngester(config)
            wav_files = ingester.process()
            logger.info(
                f"Audio processing complete: {len(wav_files)} WAV files available")
        else:
            logger.info("Skipping audio conversion, using existing WAV files")
            wav_files = list(Path(config['temp_dir']).glob("*.wav"))
            logger.info(f"Found {len(wav_files)} existing WAV files")

        if not wav_files:
            logger.error("No WAV files found for processing")
            sys.exit(1)

        # Step 2: Transcription
        logger.info("Step 2: Transcribing audio files...")
        transcriber = UnifiedTranscriber(config)

        # Use individual transcription for now since batch API endpoints are returning 404
        logger.info("Using individual transcription with Sarvam")
        transcript_results = []
        failed_files = []

        for wav_file in wav_files:
            try:
                result = transcriber.transcribe(wav_file)
                # Resolve DB audio_file.id from filename and attach to metadata for downstream use
                try:
                    resolved_id = db_get_audio_file_id_by_filename(wav_file.name)
                    if resolved_id is not None:
                        if not isinstance(result.metadata, dict):
                            result.metadata = {}
                        result.metadata['audio_file_id'] = int(resolved_id)
                except Exception as _e:
                    logger.warning(f"Could not resolve audio_file_id for {wav_file.name}: {_e}")
                transcript_results.append(result)
                logger.info(
                    f"Transcribed: {wav_file.name} ({result.provider}/{result.model_used})")
            except Exception as e:
                logger.error(f"Failed to transcribe {wav_file}: {e}")
                failed_files.append(wav_file.name)
                continue

        if failed_files:
            logger.warning(
                f"Failed to transcribe {len(failed_files)} files: {failed_files}")
            logger.info(
                f"Continuing with {len(transcript_results)} successfully transcribed files")

        if not transcript_results:
            logger.error("No transcriptions completed successfully")
            sys.exit(1)

        # Step 3: NLU Analysis with utterance-level segmentation
        logger.info(
            "Step 3: Running NLU analysis with utterance-level segmentation...")
        analyzer = NLUAnalyzer(config)
        analyzed_segments = []
        # Create a deterministic run id for this pipeline execution
        from datetime import datetime as _dt
        import uuid as _uuid
        pipeline_run_id = f"run-{_dt.now().strftime('%Y%m%d%H%M%S')}-{str(_uuid.uuid4())[:6]}"

        for result in transcript_results:
            # Process each transcription result and create utterance-level segments
            segments = analyzer.analyze(result)
            # Inject run-level and provenance metadata
            for seg in segments:
                try:
                    seg.pipeline_run_id = pipeline_run_id
                    seg.source_provider = getattr(result, 'provider', None)
                    seg.source_model = getattr(result, 'model_used', None)
                except Exception:
                    pass

            # Add utterance indices and ensure proper timing
            # Normalize and align timings per audio
            # Sort by start_ms to compute monotonic, non-overlapping boundaries
            segments.sort(key=lambda s: (s.start_ms, s.end_ms))
            # Determine true audio duration in milliseconds for clamping
            audio_duration_ms = None
            try:
                import wave as _wave_len
                with _wave_len.open(str(result.audio_file), 'rb') as _wf_len:
                    _frames = _wf_len.getnframes()
                    _rate = _wf_len.getframerate()
                    audio_duration_ms = int((_frames / float(_rate)) * 1000.0)
            except Exception:
                audio_duration_ms = None

            last_end = 0
            min_gap_ms = 20
            for i, segment in enumerate(segments):
                # Ensure indices stable after sort
                segment.utterance_index = i
                # Clamp to non-negative
                if segment.start_ms is None:
                    segment.start_ms = 0
                if segment.end_ms is None:
                    segment.end_ms = max(segment.start_ms + 1, last_end + 1)
                segment.start_ms = max(0, int(segment.start_ms))
                segment.end_ms = max(int(segment.end_ms), segment.start_ms + 1)
                # Enforce monotonic non-overlap
                if segment.start_ms < last_end + min_gap_ms:
                    segment.start_ms = last_end + min_gap_ms
                if segment.end_ms <= segment.start_ms:
                    segment.end_ms = segment.start_ms + max(200, min_gap_ms)
                # Clamp to audio duration if known
                if audio_duration_ms is not None:
                    if segment.end_ms > audio_duration_ms:
                        segment.end_ms = audio_duration_ms
                    if segment.start_ms >= audio_duration_ms:
                        # Move start just before end to keep minimal positive duration
                        segment.start_ms = max(0, audio_duration_ms - max(200, min_gap_ms))
                # Update duration
                segment.duration_ms = segment.end_ms - segment.start_ms
                last_end = segment.end_ms
                # Flag placeholder timings
                if segment.start_ms == 0 and segment.end_ms in (1, 1000):
                    logger.warning(
                        f"Segment {segment.segment_id} has placeholder timing - marking for human review")
                    segment.needs_human_review = True
                    segment.asr_confidence = min(
                        segment.asr_confidence or 0.5, 0.5)
                # Generate proper ISO timestamp
                try:
                    base_time = dateparser.isoparse(result.metadata.get(
                        'recording_start', '2025-08-19T00:00:00Z'))
                    segment_start_time = base_time + \
                        timedelta(milliseconds=segment.start_ms)
                    segment.timestamp = segment_start_time.isoformat().replace('+00:00', 'Z')
                except Exception as e:
                    logger.warning(
                        f"Failed to generate timestamp for segment {segment.segment_id}: {e}")
                    segment.needs_human_review = True

            analyzed_segments.extend(segments)
<<<<<<< HEAD
        
        logger.info(f"Analyzed {len(analyzed_segments)} utterance-level segments")
        
        # Step 4: Persist segments to database (no local JSON writes)
        logger.info("Step 4: Persisting segments to database...")

        # Sort segments by audio_file_id and utterance_index for proper ordering
        analyzed_segments.sort(key=lambda x: (x.audio_file_id, x.utterance_index))

        # Prepare segment dicts and annotate product intents deterministically
        segments_data = [segment.to_dict() for segment in analyzed_segments]
        _annotate_product_intents(segments_data, config.get('PRODUCT_INTENT_MAP', {}))

        # Insert into DB using a single connection
        conn = None
        inserted = 0
        try:
            conn = db_get_connection()
            for seg in segments_data:
                # Validate audio_file_id presence and type (FK constraint)
                afid = seg.get('audio_file_id')
                try:
                    _ = int(afid)
                except Exception:
                    logger.warning(f"Skipping segment_id={seg.get('segment_id')} due to invalid audio_file_id={afid}")
                    continue
                try:
                    db_insert_segment(seg, conn=conn)
                    inserted += 1
                except Exception as e:
                    logger.error(f"Failed to insert segment_id={seg.get('segment_id')} audio_file_id={seg.get('audio_file_id')}: {e}")
            logger.info(f"Inserted {inserted}/{len(segments_data)} segments into DB")
        finally:
            try:
                if conn is not None:
                    conn.close()
            except Exception:
                pass
        
=======

        logger.info(
            f"Analyzed {len(analyzed_segments)} utterance-level segments")

        # Step 4: Jingle Detection and Output Generation
        logger.info(
            "Step 4: Running jingle detection and generating output files...")

        # --- Jingle Detection Integration ---
        try:
            from jingle_detection import detect_jingles
            # Use 'jingle_audio' as the default reference folder
            jingle_dir = config.get('jingle_reference_dir', str(
                Path(__file__).parent.parent / 'jingle_audio'))
            if not Path(jingle_dir).exists() or not any(Path(jingle_dir).glob('*.mp3')) and not any(Path(jingle_dir).glob('*.wav')):
                logger.warning(
                    f"Jingle reference folder not found or empty: {jingle_dir}. Skipping jingle detection.")
                jingle_matches = []
            else:
                jingle_matches = detect_jingles(
                    config['audio_dir'], jingle_dir)
                logger.info(
                    f"Jingle detection complete: {len(jingle_matches)} chunks processed.")
        except Exception as e:
            logger.error(f"Jingle detection failed: {e}")
            jingle_matches = []

        # Map chunk name to jingle detection result
        # Map chunk name to jingle detection result
        jingle_chunks = {jm['chunk']: jm for jm in jingle_matches}

        # Annotate segments with jingle detection info (support multiple jingles)
        for segment in analyzed_segments:
            chunk_name = getattr(segment, 'audio_file_id', None)
            segment_start = getattr(segment, 'start_ms', 0) / 1000.0
            segment_end = getattr(segment, 'end_ms', 0) / 1000.0
            if chunk_name and chunk_name in jingle_chunks:
                jm = jingle_chunks[chunk_name]
                occs = jm.get('jingle_occurrences', [])
                if len(occs) > 0:
                    print(
                        f"[DEBUG] Chunk {chunk_name}: {len(occs)} jingle detections found.")
                matching = [occ for occ in occs if not (
                    occ['end_sec'] <= segment_start or occ['start_sec'] >= segment_end)]
                if len(matching) > 0:
                    print(
                        f"[DEBUG] Segment {getattr(segment, 'utterance_index', '?')} ({segment_start:.2f}-{segment_end:.2f}s) matched {len(matching)} jingle(s): {[occ['jingle'] for occ in matching]}")
                segment.jingle_detected = bool(matching)
                segment.detected_jingles = list(
                    set([occ['jingle'] for occ in matching]))
                segment.jingle_scores = {
                    occ['jingle']: occ['score'] for occ in matching}
                segment.jingle_detections = matching
            else:
                segment.jingle_detected = False
                segment.detected_jingles = []
                segment.jingle_scores = {}
                segment.jingle_detections = []

        # Sort segments by audio_file_id and utterance_index for proper ordering
        analyzed_segments.sort(key=lambda x: (
            x.audio_file_id, x.utterance_index))

        # Write segments to JSON with new schema
        segments_output = Path(config['output_dir']) / "segments.json"
        with open(segments_output, 'w', encoding='utf-8') as f:
            import json
            segments_data = [segment.to_dict()
                             for segment in analyzed_segments]
            # Deterministic post-processing: map products to product_intents
            _annotate_product_intents(
                segments_data, config.get('PRODUCT_INTENT_MAP', {}))
            json.dump(segments_data, f, indent=2, ensure_ascii=False)
        logger.info(
            f"Wrote {len(segments_data)} utterance-level segments to: {segments_output}")

        # Also write segments grouped by audio file for better organization
        audio_grouped_segments = {}
        for segment in analyzed_segments:
            audio_id = segment.audio_file_id
            if audio_id not in audio_grouped_segments:
                audio_grouped_segments[audio_id] = []
            audio_grouped_segments[audio_id].append(segment.to_dict())

        # Write audio-grouped segments
        for audio_id, segments in audio_grouped_segments.items():
            audio_output = Path(config['output_dir']) / \
                f"segments_{audio_id.replace('.wav', '')}.json"
            with open(audio_output, 'w', encoding='utf-8') as f:
                # Apply the same deterministic post-processing per file
                _annotate_product_intents(
                    segments, config.get('PRODUCT_INTENT_MAP', {}))
                json.dump(segments, f, indent=2, ensure_ascii=False)
            logger.info(
                f"Wrote {len(segments)} segments for {audio_id} to: {audio_output}")

>>>>>>> 7a84083b
        # Generate aggregations
        aggregator = Aggregator(config)

        # Stop-level aggregation
        stop_aggregates = aggregator.aggregate_by_stop(analyzed_segments)
        for stop_id, data in stop_aggregates.items():
            output_file = Path(config['output_dir']) / \
                f"aggregate_stop_{stop_id}_{data['date']}.json"
            with open(output_file, 'w', encoding='utf-8') as f:
                import json
                # Add file-level metadata envelope
                from datetime import datetime as _dt
                audio_sample_rate = config.get('audio_processing', {}).get('wav_sample_rate', 16000)
                total_audio_ms = 0
                try:
                    for af in (data.get('audio_files') or {}).values():
                        total_audio_ms += int(af.get('total_duration_ms', 0) or 0)
                except Exception:
                    total_audio_ms = 0
                envelope = {
                    'schema_version': '1.1.0',
                    'pipeline_run_id': pipeline_run_id,
                    'processed_at': _dt.utcnow().isoformat() + 'Z',
                    'source_uri': str(Path(config['audio_dir']).resolve()),
                    'audio_duration_ms': total_audio_ms,
                    'audio_sample_rate': audio_sample_rate,
                    'data': data,
                }
                json.dump(envelope, f, indent=2, ensure_ascii=False)
            logger.info(f"Wrote stop aggregate: {output_file}")

        # Day-level aggregation
        day_aggregates = aggregator.aggregate_by_day(analyzed_segments)
        for seller_id, data in day_aggregates.items():
            output_file = Path(config['output_dir']) / \
                f"aggregate_day_{seller_id}_{data['date']}.json"
            with open(output_file, 'w', encoding='utf-8') as f:
                import json
                # Add file-level metadata envelope
                from datetime import datetime as _dt
                audio_sample_rate = config.get('audio_processing', {}).get('wav_sample_rate', 16000)
                total_audio_ms = 0
                try:
                    for af in (data.get('audio_files') or {}).values():
                        total_audio_ms += int(af.get('total_duration_ms', 0) or 0)
                except Exception:
                    total_audio_ms = 0
                envelope = {
                    'schema_version': '1.1.0',
                    'pipeline_run_id': pipeline_run_id,
                    'processed_at': _dt.utcnow().isoformat() + 'Z',
                    'source_uri': str(Path(config['audio_dir']).resolve()),
                    'audio_duration_ms': total_audio_ms,
                    'audio_sample_rate': audio_sample_rate,
                    'data': data,
                }
                json.dump(envelope, f, indent=2, ensure_ascii=False)
            logger.info(f"Wrote day aggregate: {output_file}")

        logger.info("Pipeline completed successfully!")

    except Exception as e:
        logger.error(f"Pipeline failed: {e}")
        sys.exit(1)


if __name__ == "__main__":
    main()<|MERGE_RESOLUTION|>--- conflicted
+++ resolved
@@ -1,4 +1,4 @@
-#!/usr/bin/env python3
+
 """
 Main pipeline script for Tamil audio to sentiment analysis.
 Runs the complete workflow: audio ingestion → transcription → analysis → aggregation.
@@ -7,7 +7,6 @@
 import argparse
 import logging
 import sys
-from pathlib import Path
 import os
 from pathlib import Path
 from typing import Dict, Any
@@ -111,8 +110,7 @@
         return
 
     # Build a case-insensitive map
-    ci_map = {str(k).strip().lower(): v for k,
-              v in product_intent_map.items() if k is not None}
+    ci_map = {str(k).strip().lower(): v for k, v in product_intent_map.items() if k is not None}
 
     for seg in segments_data:
         raw_products = seg.get('products')
@@ -131,24 +129,20 @@
 
 def main():
     """Main pipeline execution."""
-    parser = argparse.ArgumentParser(
-        description='Tamil Audio to Sentiment Analysis Pipeline')
-    parser.add_argument('--config', default='config.yaml',
-                        help='Configuration file path')
-    parser.add_argument(
-        '--audio-dir', help='Override audio directory from config')
-    parser.add_argument(
-        '--output-dir', help='Override output directory from config')
-    parser.add_argument('--skip-audio-conversion', action='store_true',
-                        help='Skip MP3 to WAV conversion (assume WAV files exist)')
-    parser.add_argument('--provider', choices=['sarvam', 'whisper'],
-                        help='Override ASR provider from config')
-
+    parser = argparse.ArgumentParser(description='Tamil Audio to Sentiment Analysis Pipeline')
+    parser.add_argument('--config', default='config.yaml', help='Configuration file path')
+    parser.add_argument('--audio-dir', help='Override audio directory from config')
+    parser.add_argument('--output-dir', help='Override output directory from config')
+    parser.add_argument('--skip-audio-conversion', action='store_true', 
+                       help='Skip MP3 to WAV conversion (assume WAV files exist)')
+    parser.add_argument('--provider', choices=['sarvam', 'whisper'], 
+                       help='Override ASR provider from config')
+    
     args = parser.parse_args()
-
+    
     # Load configuration
     config = load_config(args.config)
-
+    
     # Override config with command line args if provided
     if args.audio_dir:
         config['audio_dir'] = args.audio_dir
@@ -156,54 +150,50 @@
         config['output_dir'] = args.output_dir
     if args.provider:
         config['asr_provider'] = args.provider
-
+    
     logger.info("Starting Tamil Audio to Sentiment Analysis Pipeline")
     logger.info(f"Audio directory: {config['audio_dir']}")
     logger.info(f"Output directory: {config['output_dir']}")
     logger.info(f"ASR Provider: {config.get('asr_provider', 'sarvam')}")
-
+    
     # Log audio processing configuration
     audio_config = config.get('audio_processing', {})
     if audio_config:
         logger.info("Audio processing configuration:")
-        logger.info(
-            f"  Convert MP3 to WAV: {audio_config.get('convert_mp3_to_wav', True)}")
-        logger.info(
-            f"  Sample rate: {audio_config.get('wav_sample_rate', 16000)} Hz")
+        logger.info(f"  Convert MP3 to WAV: {audio_config.get('convert_mp3_to_wav', True)}")
+        logger.info(f"  Sample rate: {audio_config.get('wav_sample_rate', 16000)} Hz")
         logger.info(f"  Channels: {audio_config.get('wav_channels', 1)}")
         logger.info(f"  Workers: {audio_config.get('workers', 'auto')}")
-        logger.info(
-            f"  Overwrite existing: {audio_config.get('overwrite_existing_wav', False)}")
-
+        logger.info(f"  Overwrite existing: {audio_config.get('overwrite_existing_wav', False)}")
+    
     try:
         # Setup directories
         setup_directories(config)
-
+        
         # Step 1: Audio Ingestion (MP3 → WAV)
         if not args.skip_audio_conversion:
             logger.info("Step 1: Processing audio files...")
             ingester = AudioIngester(config)
             wav_files = ingester.process()
-            logger.info(
-                f"Audio processing complete: {len(wav_files)} WAV files available")
+            logger.info(f"Audio processing complete: {len(wav_files)} WAV files available")
         else:
             logger.info("Skipping audio conversion, using existing WAV files")
             wav_files = list(Path(config['temp_dir']).glob("*.wav"))
             logger.info(f"Found {len(wav_files)} existing WAV files")
-
+        
         if not wav_files:
             logger.error("No WAV files found for processing")
             sys.exit(1)
-
+        
         # Step 2: Transcription
         logger.info("Step 2: Transcribing audio files...")
         transcriber = UnifiedTranscriber(config)
-
+        
         # Use individual transcription for now since batch API endpoints are returning 404
         logger.info("Using individual transcription with Sarvam")
         transcript_results = []
         failed_files = []
-
+        
         for wav_file in wav_files:
             try:
                 result = transcriber.transcribe(wav_file)
@@ -217,33 +207,29 @@
                 except Exception as _e:
                     logger.warning(f"Could not resolve audio_file_id for {wav_file.name}: {_e}")
                 transcript_results.append(result)
-                logger.info(
-                    f"Transcribed: {wav_file.name} ({result.provider}/{result.model_used})")
+                logger.info(f"Transcribed: {wav_file.name} ({result.provider}/{result.model_used})")
             except Exception as e:
                 logger.error(f"Failed to transcribe {wav_file}: {e}")
                 failed_files.append(wav_file.name)
                 continue
-
+        
         if failed_files:
-            logger.warning(
-                f"Failed to transcribe {len(failed_files)} files: {failed_files}")
-            logger.info(
-                f"Continuing with {len(transcript_results)} successfully transcribed files")
-
+            logger.warning(f"Failed to transcribe {len(failed_files)} files: {failed_files}")
+            logger.info(f"Continuing with {len(transcript_results)} successfully transcribed files")
+        
         if not transcript_results:
             logger.error("No transcriptions completed successfully")
             sys.exit(1)
-
+        
         # Step 3: NLU Analysis with utterance-level segmentation
-        logger.info(
-            "Step 3: Running NLU analysis with utterance-level segmentation...")
+        logger.info("Step 3: Running NLU analysis with utterance-level segmentation...")
         analyzer = NLUAnalyzer(config)
         analyzed_segments = []
         # Create a deterministic run id for this pipeline execution
         from datetime import datetime as _dt
         import uuid as _uuid
         pipeline_run_id = f"run-{_dt.now().strftime('%Y%m%d%H%M%S')}-{str(_uuid.uuid4())[:6]}"
-
+        
         for result in transcript_results:
             # Process each transcription result and create utterance-level segments
             segments = analyzer.analyze(result)
@@ -255,7 +241,7 @@
                     seg.source_model = getattr(result, 'model_used', None)
                 except Exception:
                     pass
-
+            
             # Add utterance indices and ensure proper timing
             # Normalize and align timings per audio
             # Sort by start_ms to compute monotonic, non-overlapping boundaries
@@ -300,25 +286,19 @@
                 last_end = segment.end_ms
                 # Flag placeholder timings
                 if segment.start_ms == 0 and segment.end_ms in (1, 1000):
-                    logger.warning(
-                        f"Segment {segment.segment_id} has placeholder timing - marking for human review")
+                    logger.warning(f"Segment {segment.segment_id} has placeholder timing - marking for human review")
                     segment.needs_human_review = True
-                    segment.asr_confidence = min(
-                        segment.asr_confidence or 0.5, 0.5)
+                    segment.asr_confidence = min(segment.asr_confidence or 0.5, 0.5)
                 # Generate proper ISO timestamp
                 try:
-                    base_time = dateparser.isoparse(result.metadata.get(
-                        'recording_start', '2025-08-19T00:00:00Z'))
-                    segment_start_time = base_time + \
-                        timedelta(milliseconds=segment.start_ms)
+                    base_time = dateparser.isoparse(result.metadata.get('recording_start', '2025-08-19T00:00:00Z'))
+                    segment_start_time = base_time + timedelta(milliseconds=segment.start_ms)
                     segment.timestamp = segment_start_time.isoformat().replace('+00:00', 'Z')
                 except Exception as e:
-                    logger.warning(
-                        f"Failed to generate timestamp for segment {segment.segment_id}: {e}")
+                    logger.warning(f"Failed to generate timestamp for segment {segment.segment_id}: {e}")
                     segment.needs_human_review = True
-
+            
             analyzed_segments.extend(segments)
-<<<<<<< HEAD
         
         logger.info(f"Analyzed {len(analyzed_segments)} utterance-level segments")
         
@@ -358,112 +338,13 @@
             except Exception:
                 pass
         
-=======
-
-        logger.info(
-            f"Analyzed {len(analyzed_segments)} utterance-level segments")
-
-        # Step 4: Jingle Detection and Output Generation
-        logger.info(
-            "Step 4: Running jingle detection and generating output files...")
-
-        # --- Jingle Detection Integration ---
-        try:
-            from jingle_detection import detect_jingles
-            # Use 'jingle_audio' as the default reference folder
-            jingle_dir = config.get('jingle_reference_dir', str(
-                Path(__file__).parent.parent / 'jingle_audio'))
-            if not Path(jingle_dir).exists() or not any(Path(jingle_dir).glob('*.mp3')) and not any(Path(jingle_dir).glob('*.wav')):
-                logger.warning(
-                    f"Jingle reference folder not found or empty: {jingle_dir}. Skipping jingle detection.")
-                jingle_matches = []
-            else:
-                jingle_matches = detect_jingles(
-                    config['audio_dir'], jingle_dir)
-                logger.info(
-                    f"Jingle detection complete: {len(jingle_matches)} chunks processed.")
-        except Exception as e:
-            logger.error(f"Jingle detection failed: {e}")
-            jingle_matches = []
-
-        # Map chunk name to jingle detection result
-        # Map chunk name to jingle detection result
-        jingle_chunks = {jm['chunk']: jm for jm in jingle_matches}
-
-        # Annotate segments with jingle detection info (support multiple jingles)
-        for segment in analyzed_segments:
-            chunk_name = getattr(segment, 'audio_file_id', None)
-            segment_start = getattr(segment, 'start_ms', 0) / 1000.0
-            segment_end = getattr(segment, 'end_ms', 0) / 1000.0
-            if chunk_name and chunk_name in jingle_chunks:
-                jm = jingle_chunks[chunk_name]
-                occs = jm.get('jingle_occurrences', [])
-                if len(occs) > 0:
-                    print(
-                        f"[DEBUG] Chunk {chunk_name}: {len(occs)} jingle detections found.")
-                matching = [occ for occ in occs if not (
-                    occ['end_sec'] <= segment_start or occ['start_sec'] >= segment_end)]
-                if len(matching) > 0:
-                    print(
-                        f"[DEBUG] Segment {getattr(segment, 'utterance_index', '?')} ({segment_start:.2f}-{segment_end:.2f}s) matched {len(matching)} jingle(s): {[occ['jingle'] for occ in matching]}")
-                segment.jingle_detected = bool(matching)
-                segment.detected_jingles = list(
-                    set([occ['jingle'] for occ in matching]))
-                segment.jingle_scores = {
-                    occ['jingle']: occ['score'] for occ in matching}
-                segment.jingle_detections = matching
-            else:
-                segment.jingle_detected = False
-                segment.detected_jingles = []
-                segment.jingle_scores = {}
-                segment.jingle_detections = []
-
-        # Sort segments by audio_file_id and utterance_index for proper ordering
-        analyzed_segments.sort(key=lambda x: (
-            x.audio_file_id, x.utterance_index))
-
-        # Write segments to JSON with new schema
-        segments_output = Path(config['output_dir']) / "segments.json"
-        with open(segments_output, 'w', encoding='utf-8') as f:
-            import json
-            segments_data = [segment.to_dict()
-                             for segment in analyzed_segments]
-            # Deterministic post-processing: map products to product_intents
-            _annotate_product_intents(
-                segments_data, config.get('PRODUCT_INTENT_MAP', {}))
-            json.dump(segments_data, f, indent=2, ensure_ascii=False)
-        logger.info(
-            f"Wrote {len(segments_data)} utterance-level segments to: {segments_output}")
-
-        # Also write segments grouped by audio file for better organization
-        audio_grouped_segments = {}
-        for segment in analyzed_segments:
-            audio_id = segment.audio_file_id
-            if audio_id not in audio_grouped_segments:
-                audio_grouped_segments[audio_id] = []
-            audio_grouped_segments[audio_id].append(segment.to_dict())
-
-        # Write audio-grouped segments
-        for audio_id, segments in audio_grouped_segments.items():
-            audio_output = Path(config['output_dir']) / \
-                f"segments_{audio_id.replace('.wav', '')}.json"
-            with open(audio_output, 'w', encoding='utf-8') as f:
-                # Apply the same deterministic post-processing per file
-                _annotate_product_intents(
-                    segments, config.get('PRODUCT_INTENT_MAP', {}))
-                json.dump(segments, f, indent=2, ensure_ascii=False)
-            logger.info(
-                f"Wrote {len(segments)} segments for {audio_id} to: {audio_output}")
-
->>>>>>> 7a84083b
         # Generate aggregations
         aggregator = Aggregator(config)
-
+        
         # Stop-level aggregation
         stop_aggregates = aggregator.aggregate_by_stop(analyzed_segments)
         for stop_id, data in stop_aggregates.items():
-            output_file = Path(config['output_dir']) / \
-                f"aggregate_stop_{stop_id}_{data['date']}.json"
+            output_file = Path(config['output_dir']) / f"aggregate_stop_{stop_id}_{data['date']}.json"
             with open(output_file, 'w', encoding='utf-8') as f:
                 import json
                 # Add file-level metadata envelope
@@ -486,12 +367,11 @@
                 }
                 json.dump(envelope, f, indent=2, ensure_ascii=False)
             logger.info(f"Wrote stop aggregate: {output_file}")
-
+        
         # Day-level aggregation
         day_aggregates = aggregator.aggregate_by_day(analyzed_segments)
         for seller_id, data in day_aggregates.items():
-            output_file = Path(config['output_dir']) / \
-                f"aggregate_day_{seller_id}_{data['date']}.json"
+            output_file = Path(config['output_dir']) / f"aggregate_day_{seller_id}_{data['date']}.json"
             with open(output_file, 'w', encoding='utf-8') as f:
                 import json
                 # Add file-level metadata envelope
@@ -514,9 +394,9 @@
                 }
                 json.dump(envelope, f, indent=2, ensure_ascii=False)
             logger.info(f"Wrote day aggregate: {output_file}")
-
+        
         logger.info("Pipeline completed successfully!")
-
+        
     except Exception as e:
         logger.error(f"Pipeline failed: {e}")
         sys.exit(1)
